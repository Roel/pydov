--- conflicted
+++ resolved
@@ -240,12 +240,7 @@
         single PropertyIsEqualTo.
 
         """
-<<<<<<< HEAD
-        with pytest.raises(ValueError):
-            l = [build_dov_url('data/boring/1986-068853')]
-=======
-        l = ['https://www.dov.vlaanderen.be/data/boring/1986-068853']
->>>>>>> 9941821d
+        l = [build_dov_url('data/boring/1986-068853')]
 
         df = pd.DataFrame({
             'pkey_boring': pd.Series(l),
@@ -274,15 +269,9 @@
         single PropertyIsEqualTo.
 
         """
-<<<<<<< HEAD
-        with pytest.raises(ValueError):
-            l = [build_dov_url('data/boring/1986-068853'),
-                 build_dov_url('data/boring/1986-068853')]
-=======
-        l = ['https://www.dov.vlaanderen.be/data/boring/1986-068853',
-             'https://www.dov.vlaanderen.be/data/boring/1986-068853']
-        l_output = ['https://www.dov.vlaanderen.be/data/boring/1986-068853']
->>>>>>> 9941821d
+        l = [build_dov_url('data/boring/1986-068853'),
+             build_dov_url('data/boring/1986-068853')]
+        l_output = [build_dov_url('data/boring/1986-068853')]
 
         df = pd.DataFrame({
             'pkey_boring': pd.Series(l),
