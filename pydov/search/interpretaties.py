import pandas as pd

from pydov.search.abstract import AbstractSearch
from pydov.types.fields import _WfsInjectedField
from pydov.types.interpretaties import FormeleStratigrafie
from pydov.types.interpretaties import InformeleStratigrafie
from pydov.types.interpretaties import HydrogeologischeStratigrafie
from pydov.types.interpretaties import LithologischeBeschrijvingen
from pydov.types.interpretaties import GecodeerdeLithologie
from pydov.types.interpretaties import GeotechnischeCodering
from pydov.types.interpretaties import QuartairStratigrafie
from pydov.util import owsutil


class InformeleStratigrafieSearch(AbstractSearch):
    """Search class to retrieve information about boreholes (Boring)."""

    __wfs_schema = None
    __wfs_namespace = None
    __md_metadata = None
    __fc_featurecatalogue = None
    __xsd_schemas = None

    def __init__(self, objecttype=InformeleStratigrafie):
        """Initialisation.

        Parameters
        ----------
        objecttype : subclass of pydov.types.abstract.AbstractDovType
            Reference to a class representing the InformeleStratigrafie type.
            Optional: defaults to the InformeleStratigrafie type
            containing the fields described in the documentation.

        """
        super(InformeleStratigrafieSearch, self).__init__(
            'interpretaties:informele_stratigrafie', objecttype)

    def _init_namespace(self):
        """Initialise the WFS namespace associated with the layer."""
        if InformeleStratigrafieSearch.__wfs_namespace is None:
            InformeleStratigrafieSearch.__wfs_namespace = self._get_namespace()

    def _init_fields(self):
        """Initialise the fields and their metadata available in this search
        class."""
        if self._fields is None:
            if InformeleStratigrafieSearch.__wfs_schema is None:
                InformeleStratigrafieSearch.__wfs_schema = self._get_schema()

            if InformeleStratigrafieSearch.__md_metadata is None:
                InformeleStratigrafieSearch.__md_metadata = \
                    self._get_remote_metadata()

            if InformeleStratigrafieSearch.__fc_featurecatalogue is None:
                csw_url = self._get_csw_base_url()
                fc_uuid = owsutil.get_featurecatalogue_uuid(
                    InformeleStratigrafieSearch.__md_metadata)

                InformeleStratigrafieSearch.__fc_featurecatalogue = \
                    owsutil.get_remote_featurecatalogue(csw_url, fc_uuid)

            if InformeleStratigrafieSearch.__xsd_schemas is None:
                InformeleStratigrafieSearch.__xsd_schemas = \
                    self._get_remote_xsd_schemas()

            fields = self._build_fields(
                InformeleStratigrafieSearch.__wfs_schema,
                InformeleStratigrafieSearch.__fc_featurecatalogue,
                InformeleStratigrafieSearch.__xsd_schemas)

            for field in fields.values():
                if field['name'] not in self._type.get_field_names(
                        include_wfs_injected=True):
                    self._type.fields.append(
                        _WfsInjectedField(name=field['name'],
                                          datatype=field['type']))

            self._fields = self._build_fields(
                InformeleStratigrafieSearch.__wfs_schema,
                InformeleStratigrafieSearch.__fc_featurecatalogue,
                InformeleStratigrafieSearch.__xsd_schemas)

<<<<<<< HEAD
    def search(self, location=None, query=None, sort_by=None,
               return_fields=None):
=======
    def search(self, location=None, query=None, return_fields=None,
               max_features=None):
>>>>>>> 5518cd2a
        """Search for boreholes (Boring). Provide either `location` or `query`.
        When `return_fields` is None, all fields are returned.

        Parameters
        ----------
        location : pydov.util.location.AbstractLocationFilter or \
                    owslib.fes.BinaryLogicOpType<AbstractLocationFilter> or \
                    owslib.fes.UnaryLogicOpType<AbstractLocationFilter>
            Location filter limiting the features to retrieve. Can either be a
            single instance of a subclass of AbstractLocationFilter, or a
            combination using And, Or, Not of AbstractLocationFilters.
        query : owslib.fes.OgcExpression
            OGC filter expression to use for searching. This can contain any
            combination of filter elements defined in owslib.fes. The query
            should use the fields provided in `get_fields()`. Note that not
            all fields are currently supported as a search parameter.
        sort_by : owslib.fes.SortBy, optional
            List of properties to sort by.
        return_fields : list<str> or tuple<str> or set<str>
            A list of fields to be returned in the output data. This should
            be a subset of the fields provided in `get_fields()`. Note that
            not all fields are currently supported as return fields.
        max_features : int
            Limit the maximum number of features to request.

        Returns
        -------
        pandas.core.frame.DataFrame
            DataFrame containing the output of the search query.

        Raises
        ------
        pydov.util.errors.InvalidSearchParameterError
            When not one of `location` or `query` is provided.

        pydov.util.errors.InvalidFieldError
            When at least one of the fields in `return_fields` is unknown.

            When a field that is only accessible as return field is used as
            a query parameter.

            When a field that can only be used as a query parameter is used as
            a return field.

        pydov.util.errors.FeatureOverflowError
            When the number of features to be returned is equal to the
            maxFeatures limit of the WFS server.

        AttributeError
            When the argument supplied as return_fields is not a list,
            tuple or set.

        """
        fts = self._search(location=location, query=query, sort_by=sort_by,
                           return_fields=return_fields,
                           extra_wfs_fields=['Type_proef', 'Proeffiche'],
                           max_features=max_features)

        interpretaties = self._type.from_wfs(
            fts, self.__wfs_namespace)

        df = pd.DataFrame(
            data=self._type.to_df_array(interpretaties, return_fields),
            columns=self._type.get_field_names(return_fields))
        return df


class FormeleStratigrafieSearch(AbstractSearch):
    """Search class to retrieve the interpretation for Formele
    stratigrafie"""

    __wfs_schema = None
    __wfs_namespace = None
    __md_metadata = None
    __fc_featurecatalogue = None
    __xsd_schemas = None

    def __init__(self, objecttype=FormeleStratigrafie):
        """Initialisation.

        Parameters
        ----------
        objecttype : subclass of pydov.types.abstract.AbstractDovType
            Reference to a class representing the FormeleStratigrafie type.
            Optional: defaults to the FormeleStratigrafie type containing the
            fields described in the documentation.

        """
        super(FormeleStratigrafieSearch, self).__init__(
            'interpretaties:formele_stratigrafie', objecttype)

    def _init_namespace(self):
        """Initialise the WFS namespace associated with the layer."""
        if FormeleStratigrafieSearch.__wfs_namespace is None:
            FormeleStratigrafieSearch.__wfs_namespace = self._get_namespace()

    def _init_fields(self):
        """Initialise the fields and their metadata available in this search
        class."""
        if self._fields is None:
            if FormeleStratigrafieSearch.__wfs_schema is None:
                FormeleStratigrafieSearch.__wfs_schema = self._get_schema()

            if FormeleStratigrafieSearch.__md_metadata is None:
                FormeleStratigrafieSearch.__md_metadata = \
                    self._get_remote_metadata()

            if FormeleStratigrafieSearch.__fc_featurecatalogue is None:
                csw_url = self._get_csw_base_url()
                fc_uuid = owsutil.get_featurecatalogue_uuid(
                    FormeleStratigrafieSearch.__md_metadata)

                FormeleStratigrafieSearch.__fc_featurecatalogue = \
                    owsutil.get_remote_featurecatalogue(csw_url, fc_uuid)

            if FormeleStratigrafieSearch.__xsd_schemas is None:
                FormeleStratigrafieSearch.__xsd_schemas = \
                    self._get_remote_xsd_schemas()

            fields = self._build_fields(
                FormeleStratigrafieSearch.__wfs_schema,
                FormeleStratigrafieSearch.__fc_featurecatalogue,
                FormeleStratigrafieSearch.__xsd_schemas)

            for field in fields.values():
                if field['name'] not in self._type.get_field_names(
                        include_wfs_injected=True):
                    self._type.fields.append(
                        _WfsInjectedField(name=field['name'],
                                          datatype=field['type']))

            self._fields = self._build_fields(
                FormeleStratigrafieSearch.__wfs_schema,
                FormeleStratigrafieSearch.__fc_featurecatalogue,
                FormeleStratigrafieSearch.__xsd_schemas)

<<<<<<< HEAD
    def search(self, location=None, query=None,
               sort_by=None, return_fields=None):
=======
    def search(self, location=None, query=None, return_fields=None,
               max_features=None):
>>>>>>> 5518cd2a
        """Search for boreholes (Boring). Provide either `location` or `query`.
        When `return_fields` is None, all fields are returned.

        Parameters
        ----------
        location : pydov.util.location.AbstractLocationFilter or
                    owslib.fes.BinaryLogicOpType<AbstractLocationFilter> or
                    owslib.fes.UnaryLogicOpType<AbstractLocationFilter>
            Location filter limiting the features to retrieve. Can either be a
            single instance of a subclass of AbstractLocationFilter, or a
            combination using And, Or, Not of AbstractLocationFilters.
        query : owslib.fes.OgcExpression
            OGC filter expression to use for searching. This can contain any
            combination of filter elements defined in owslib.fes. The query
            should use the fields provided in `get_fields()`. Note that not
            all fields are currently supported as a search parameter.
        sort_by : owslib.fes.SortBy, optional
            List of properties to sort by.
        return_fields : list<str> or tuple<str> or set<str>
            A list of fields to be returned in the output data. This should
            be a subset of the fields provided in `get_fields()`. Note that
            not all fields are currently supported as return fields.
        max_features : int
            Limit the maximum number of features to request.

        Returns
        -------
        pandas.core.frame.DataFrame
            DataFrame containing the output of the search query.

        Raises
        ------
        pydov.util.errors.InvalidSearchParameterError
            When not one of `location` or `query` is provided.

        pydov.util.errors.InvalidFieldError
            When at least one of the fields in `return_fields` is unknown.

            When a field that is only accessible as return field is used as
            a query parameter.

            When a field that can only be used as a query parameter is used as
            a return field.

        pydov.util.errors.FeatureOverflowError
            When the number of features to be returned is equal to the
            maxFeatures limit of the WFS server.

        AttributeError
            When the argument supplied as return_fields is not a list,
            tuple or set.

        """
        fts = self._search(location=location, query=query, sort_by=sort_by,
                           return_fields=return_fields,
                           extra_wfs_fields=['Type_proef', 'Proeffiche'],
                           max_features=max_features)

        interpretaties = self._type.from_wfs(
            fts, self.__wfs_namespace)

        df = pd.DataFrame(
            data=self._type.to_df_array(interpretaties, return_fields),
            columns=self._type.get_field_names(return_fields))
        return df


class HydrogeologischeStratigrafieSearch(AbstractSearch):
    """Search class to retrieve hydrogeological interpretations """

    __wfs_schema = None
    __wfs_namespace = None
    __md_metadata = None
    __fc_featurecatalogue = None
    __xsd_schemas = None

    def __init__(self, objecttype=HydrogeologischeStratigrafie):
        """Initialisation.

        Parameters
        ----------
        objecttype : subclass of pydov.types.abstract.AbstractDovType
            Reference to a class representing the HydrogeologischeStratigrafie
            type. Optional: defaults to the HydrogeologischeStratigrafie type
            containing the fields described in the documentation.

        """
        super(HydrogeologischeStratigrafieSearch, self).__init__(
            'interpretaties:hydrogeologische_stratigrafie',
            objecttype)

    def _init_namespace(self):
        """Initialise the WFS namespace associated with the layer."""
        if HydrogeologischeStratigrafieSearch.__wfs_namespace is None:
            HydrogeologischeStratigrafieSearch.__wfs_namespace = \
                self._get_namespace()

    def _init_fields(self):
        """Initialise the fields and their metadata available in this search
        class."""
        if self._fields is None:
            if HydrogeologischeStratigrafieSearch.__wfs_schema is None:
                HydrogeologischeStratigrafieSearch.__wfs_schema = \
                    self._get_schema()

            if HydrogeologischeStratigrafieSearch.__md_metadata is None:
                HydrogeologischeStratigrafieSearch.__md_metadata = \
                    self._get_remote_metadata()

            if HydrogeologischeStratigrafieSearch.__fc_featurecatalogue \
                    is None:
                csw_url = self._get_csw_base_url()
                fc_uuid = owsutil.get_featurecatalogue_uuid(
                    HydrogeologischeStratigrafieSearch.__md_metadata)

                HydrogeologischeStratigrafieSearch.__fc_featurecatalogue = \
                    owsutil.get_remote_featurecatalogue(csw_url, fc_uuid)

            if HydrogeologischeStratigrafieSearch.__xsd_schemas is None:
                HydrogeologischeStratigrafieSearch.__xsd_schemas = \
                    self._get_remote_xsd_schemas()

            fields = self._build_fields(
                HydrogeologischeStratigrafieSearch.__wfs_schema,
                HydrogeologischeStratigrafieSearch.__fc_featurecatalogue,
                HydrogeologischeStratigrafieSearch.__xsd_schemas)

            for field in fields.values():
                if field['name'] not in self._type.get_field_names(
                        include_wfs_injected=True):
                    self._type.fields.append(
                        _WfsInjectedField(name=field['name'],
                                          datatype=field['type']))

            self._fields = self._build_fields(
                HydrogeologischeStratigrafieSearch.__wfs_schema,
                HydrogeologischeStratigrafieSearch.__fc_featurecatalogue,
                HydrogeologischeStratigrafieSearch.__xsd_schemas)

<<<<<<< HEAD
    def search(self, location=None, query=None,
               sort_by=None, return_fields=None):
=======
    def search(self, location=None, query=None, return_fields=None,
               max_features=None):
>>>>>>> 5518cd2a
        """Search for hydrogeological interpretations. Provide either
        `location` or `query`. When `return_fields` is None, all fields
        are returned.

        Parameters
        ----------
        location : pydov.util.location.AbstractLocationFilter or \
                    owslib.fes.BinaryLogicOpType<AbstractLocationFilter> or \
                    owslib.fes.UnaryLogicOpType<AbstractLocationFilter>
            Location filter limiting the features to retrieve. Can either be a
            single instance of a subclass of AbstractLocationFilter, or a
            combination using And, Or, Not of AbstractLocationFilters.
        query : owslib.fes.OgcExpression
            OGC filter expression to use for searching. This can contain any
            combination of filter elements defined in owslib.fes. The query
            should use the fields provided in `get_fields()`. Note that not
            all fields are currently supported as a search parameter.
        sort_by : owslib.fes.SortBy, optional
            List of properties to sort by.
        return_fields : list<str> or tuple<str> or set<str>
            A list of fields to be returned in the output data. This should
            be a subset of the fields provided in `get_fields()`. Note that
            not all fields are currently supported as return fields.
        max_features : int
            Limit the maximum number of features to request.

        Returns
        -------
        pandas.core.frame.DataFrame
            DataFrame containing the output of the search query.

        Raises
        ------
        pydov.util.errors.InvalidSearchParameterError
            When not one of `location` or `query` is provided.

        pydov.util.errors.InvalidFieldError
            When at least one of the fields in `return_fields` is unknown.

            When a field that is only accessible as return field is used as
            a query parameter.

            When a field that can only be used as a query parameter is used as
            a return field.

        pydov.util.errors.FeatureOverflowError
            When the number of features to be returned is equal to the
            maxFeatures limit of the WFS server.

        AttributeError
            When the argument supplied as return_fields is not a list,
            tuple or set.

        """
<<<<<<< HEAD
        fts = self._search(location=location, query=query, sort_by=sort_by,
                           return_fields=return_fields)
=======
        fts = self._search(location=location, query=query,
                           return_fields=return_fields,
                           max_features=max_features)
>>>>>>> 5518cd2a

        interpretaties = self._type.from_wfs(
            fts, self.__wfs_namespace)

        df = pd.DataFrame(
            data=self._type.to_df_array(interpretaties, return_fields),
            columns=self._type.get_field_names(return_fields))
        return df


class LithologischeBeschrijvingenSearch(AbstractSearch):
    """Search class to retrieve lithologische beschrijvingen """

    __wfs_schema = None
    __wfs_namespace = None
    __md_metadata = None
    __fc_featurecatalogue = None
    __xsd_schemas = None

    def __init__(self, objecttype=LithologischeBeschrijvingen):
        """Initialisation.

        Parameters
        ----------
        objecttype : subclass of pydov.types.abstract.AbstractDovType
            Reference to a class representing the LithologischeBeschrijvingen
            type. Optional: defaults to the LithologischeBeschrijvingen type
            containing the fields described in the documentation.

        """
        super(LithologischeBeschrijvingenSearch, self).__init__(
            'interpretaties:lithologische_beschrijvingen',
            objecttype)

    def _init_namespace(self):
        """Initialise the WFS namespace associated with the layer."""
        if LithologischeBeschrijvingenSearch.__wfs_namespace is None:
            LithologischeBeschrijvingenSearch.__wfs_namespace = \
                self._get_namespace()

    def _init_fields(self):
        """Initialise the fields and their metadata available in this search
        class."""
        if self._fields is None:
            if LithologischeBeschrijvingenSearch.__wfs_schema is None:
                LithologischeBeschrijvingenSearch.__wfs_schema = \
                    self._get_schema()

            if LithologischeBeschrijvingenSearch.__md_metadata is None:
                LithologischeBeschrijvingenSearch.__md_metadata = \
                    self._get_remote_metadata()

            if LithologischeBeschrijvingenSearch.__fc_featurecatalogue \
                    is None:
                csw_url = self._get_csw_base_url()
                fc_uuid = owsutil.get_featurecatalogue_uuid(
                    LithologischeBeschrijvingenSearch.__md_metadata)

                LithologischeBeschrijvingenSearch.__fc_featurecatalogue = \
                    owsutil.get_remote_featurecatalogue(csw_url, fc_uuid)

            if LithologischeBeschrijvingenSearch.__xsd_schemas is None:
                LithologischeBeschrijvingenSearch.__xsd_schemas = \
                    self._get_remote_xsd_schemas()

            fields = self._build_fields(
                LithologischeBeschrijvingenSearch.__wfs_schema,
                LithologischeBeschrijvingenSearch.__fc_featurecatalogue,
                LithologischeBeschrijvingenSearch.__xsd_schemas)

            for field in fields.values():
                if field['name'] not in self._type.get_field_names(
                        include_wfs_injected=True):
                    self._type.fields.append(
                        _WfsInjectedField(name=field['name'],
                                          datatype=field['type']))

            self._fields = self._build_fields(
                LithologischeBeschrijvingenSearch.__wfs_schema,
                LithologischeBeschrijvingenSearch.__fc_featurecatalogue,
                LithologischeBeschrijvingenSearch.__xsd_schemas)

<<<<<<< HEAD
    def search(self, location=None, query=None,
               sort_by=None, return_fields=None):
=======
    def search(self, location=None, query=None, return_fields=None,
               max_features=None):
>>>>>>> 5518cd2a
        """Search for 'lithologische beschrijvingen'. Provide either
        `location` or `query`. When `return_fields` is None, all fields
        are returned.

        Parameters
        ----------
        location : pydov.util.location.AbstractLocationFilter or \
                    owslib.fes.BinaryLogicOpType<AbstractLocationFilter> or \
                    owslib.fes.UnaryLogicOpType<AbstractLocationFilter>
            Location filter limiting the features to retrieve. Can either be a
            single instance of a subclass of AbstractLocationFilter, or a
            combination using And, Or, Not of AbstractLocationFilters.
        query : owslib.fes.OgcExpression
            OGC filter expression to use for searching. This can contain any
            combination of filter elements defined in owslib.fes. The query
            should use the fields provided in `get_fields()`. Note that not
            all fields are currently supported as a search parameter.
        sort_by : owslib.fes.SortBy, optional
            List of properties to sort by.
        return_fields : list<str> or tuple<str> or set<str>
            A list of fields to be returned in the output data. This should
            be a subset of the fields provided in `get_fields()`. Note that
            not all fields are currently supported as return fields.
        max_features : int
            Limit the maximum number of features to request.

        Returns
        -------
        pandas.core.frame.DataFrame
            DataFrame containing the output of the search query.

        Raises
        ------
        pydov.util.errors.InvalidSearchParameterError
            When not one of `location` or `query` is provided.

        pydov.util.errors.InvalidFieldError
            When at least one of the fields in `return_fields` is unknown.

            When a field that is only accessible as return field is used as
            a query parameter.

            When a field that can only be used as a query parameter is used as
            a return field.

        pydov.util.errors.FeatureOverflowError
            When the number of features to be returned is equal to the
            maxFeatures limit of the WFS server.

        AttributeError
            When the argument supplied as return_fields is not a list,
            tuple or set.

        """
<<<<<<< HEAD
        fts = self._search(location=location, query=query, sort_by=sort_by,
                           return_fields=return_fields)
=======
        fts = self._search(location=location, query=query,
                           return_fields=return_fields,
                           max_features=max_features)
>>>>>>> 5518cd2a

        interpretaties = self._type.from_wfs(
            fts, self.__wfs_namespace)

        df = pd.DataFrame(
            data=self._type.to_df_array(interpretaties, return_fields),
            columns=self._type.get_field_names(return_fields))
        return df


class GecodeerdeLithologieSearch(AbstractSearch):
    """Search class to retrieve gecodeerde lithologie """

    __wfs_schema = None
    __wfs_namespace = None
    __md_metadata = None
    __fc_featurecatalogue = None
    __xsd_schemas = None

    def __init__(self, objecttype=GecodeerdeLithologie):
        """Initialisation.

        Parameters
        ----------
        objecttype : subclass of pydov.types.abstract.AbstractDovType
            Reference to a class representing the GecodeerdeLithologie type.
            Optional: defaults to the GecodeerdeLithologie type containing
            the fields described in the documentation.

        """
        super(GecodeerdeLithologieSearch, self).__init__(
            'interpretaties:gecodeerde_lithologie',
            objecttype)

    def _init_namespace(self):
        """Initialise the WFS namespace associated with the layer."""
        if GecodeerdeLithologieSearch.__wfs_namespace is None:
            GecodeerdeLithologieSearch.__wfs_namespace = \
                self._get_namespace()

    def _init_fields(self):
        """Initialise the fields and their metadata available in this search
        class."""
        if self._fields is None:
            if GecodeerdeLithologieSearch.__wfs_schema is None:
                GecodeerdeLithologieSearch.__wfs_schema = \
                    self._get_schema()

            if GecodeerdeLithologieSearch.__md_metadata is None:
                GecodeerdeLithologieSearch.__md_metadata = \
                    self._get_remote_metadata()

            if GecodeerdeLithologieSearch.__fc_featurecatalogue \
                    is None:
                csw_url = self._get_csw_base_url()
                fc_uuid = owsutil.get_featurecatalogue_uuid(
                    GecodeerdeLithologieSearch.__md_metadata)

                GecodeerdeLithologieSearch.__fc_featurecatalogue = \
                    owsutil.get_remote_featurecatalogue(csw_url, fc_uuid)

            if GecodeerdeLithologieSearch.__xsd_schemas is None:
                GecodeerdeLithologieSearch.__xsd_schemas = \
                    self._get_remote_xsd_schemas()

            fields = self._build_fields(
                GecodeerdeLithologieSearch.__wfs_schema,
                GecodeerdeLithologieSearch.__fc_featurecatalogue,
                GecodeerdeLithologieSearch.__xsd_schemas)

            for field in fields.values():
                if field['name'] not in self._type.get_field_names(
                        include_wfs_injected=True):
                    self._type.fields.append(
                        _WfsInjectedField(name=field['name'],
                                          datatype=field['type']))

            self._fields = self._build_fields(
                GecodeerdeLithologieSearch.__wfs_schema,
                GecodeerdeLithologieSearch.__fc_featurecatalogue,
                GecodeerdeLithologieSearch.__xsd_schemas)

<<<<<<< HEAD
    def search(self, location=None, query=None,
               sort_by=None, return_fields=None):
=======
    def search(self, location=None, query=None, return_fields=None,
               max_features=None):
>>>>>>> 5518cd2a
        """Search for 'gecodeerde lithologie'. Provide either
        `location` or `query`. When `return_fields` is None, all fields
        are returned.

        Parameters
        ----------
        location : pydov.util.location.AbstractLocationFilter or \
                    owslib.fes.BinaryLogicOpType<AbstractLocationFilter> or \
                    owslib.fes.UnaryLogicOpType<AbstractLocationFilter>
            Location filter limiting the features to retrieve. Can either be a
            single instance of a subclass of AbstractLocationFilter, or a
            combination using And, Or, Not of AbstractLocationFilters.
        query : owslib.fes.OgcExpression
            OGC filter expression to use for searching. This can contain any
            combination of filter elements defined in owslib.fes. The query
            should use the fields provided in `get_fields()`. Note that not
            all fields are currently supported as a search parameter.
        sort_by : owslib.fes.SortBy, optional
            List of properties to sort by.
        return_fields : list<str> or tuple<str> or set<str>
            A list of fields to be returned in the output data. This should
            be a subset of the fields provided in `get_fields()`. Note that
            not all fields are currently supported as return fields.
        max_features : int
            Limit the maximum number of features to request.

        Returns
        -------
        pandas.core.frame.DataFrame
            DataFrame containing the output of the search query.

        Raises
        ------
        pydov.util.errors.InvalidSearchParameterError
            When not one of `location` or `query` is provided.

        pydov.util.errors.InvalidFieldError
            When at least one of the fields in `return_fields` is unknown.

            When a field that is only accessible as return field is used as
            a query parameter.

            When a field that can only be used as a query parameter is used as
            a return field.

        pydov.util.errors.FeatureOverflowError
            When the number of features to be returned is equal to the
            maxFeatures limit of the WFS server.

        AttributeError
            When the argument supplied as return_fields is not a list,
            tuple or set.

        """
<<<<<<< HEAD
        fts = self._search(location=location, query=query, sort_by=sort_by,
                           return_fields=return_fields)
=======
        fts = self._search(location=location, query=query,
                           return_fields=return_fields,
                           max_features=max_features)
>>>>>>> 5518cd2a

        interpretaties = self._type.from_wfs(
            fts, self.__wfs_namespace)

        df = pd.DataFrame(
            data=self._type.to_df_array(interpretaties, return_fields),
            columns=self._type.get_field_names(return_fields))
        return df


class GeotechnischeCoderingSearch(AbstractSearch):
    """Search class to retrieve geotechnische codering """

    __wfs_schema = None
    __wfs_namespace = None
    __md_metadata = None
    __fc_featurecatalogue = None
    __xsd_schemas = None

    def __init__(self, objecttype=GeotechnischeCodering):
        """Initialisation.

        Parameters
        ----------
        objecttype : subclass of pydov.types.abstract.AbstractDovType
            Reference to a class representing the GeotechnischeCodering type.
            Optional: defaults to the GeotechnischeCodering type containing
            the fields described in the documentation.

        """
        super(GeotechnischeCoderingSearch, self).__init__(
            'interpretaties:geotechnische_coderingen',
            objecttype)

    def _init_namespace(self):
        """Initialise the WFS namespace associated with the layer."""
        if GeotechnischeCoderingSearch.__wfs_namespace is None:
            GeotechnischeCoderingSearch.__wfs_namespace = \
                self._get_namespace()

    def _init_fields(self):
        """Initialise the fields and their metadata available in this search
        class."""
        if self._fields is None:
            if GeotechnischeCoderingSearch.__wfs_schema is None:
                GeotechnischeCoderingSearch.__wfs_schema = \
                    self._get_schema()

            if GeotechnischeCoderingSearch.__md_metadata is None:
                GeotechnischeCoderingSearch.__md_metadata = \
                    self._get_remote_metadata()

            if GeotechnischeCoderingSearch.__fc_featurecatalogue \
                    is None:
                csw_url = self._get_csw_base_url()
                fc_uuid = owsutil.get_featurecatalogue_uuid(
                    GeotechnischeCoderingSearch.__md_metadata)

                GeotechnischeCoderingSearch.__fc_featurecatalogue = \
                    owsutil.get_remote_featurecatalogue(csw_url, fc_uuid)

            if GeotechnischeCoderingSearch.__xsd_schemas is None:
                GeotechnischeCoderingSearch.__xsd_schemas = \
                    self._get_remote_xsd_schemas()

            fields = self._build_fields(
                GeotechnischeCoderingSearch.__wfs_schema,
                GeotechnischeCoderingSearch.__fc_featurecatalogue,
                GeotechnischeCoderingSearch.__xsd_schemas)

            for field in fields.values():
                if field['name'] not in self._type.get_field_names(
                        include_wfs_injected=True):
                    self._type.fields.append(
                        _WfsInjectedField(name=field['name'],
                                          datatype=field['type']))

            self._fields = self._build_fields(
                GeotechnischeCoderingSearch.__wfs_schema,
                GeotechnischeCoderingSearch.__fc_featurecatalogue,
                GeotechnischeCoderingSearch.__xsd_schemas)

<<<<<<< HEAD
    def search(self, location=None, query=None,
               sort_by=None, return_fields=None):
=======
    def search(self, location=None, query=None, return_fields=None,
               max_features=None):
>>>>>>> 5518cd2a
        """Search for 'geotechnische_codering'. Provide either
        `location` or `query`. When `return_fields` is None, all fields
        are returned.

        Parameters
        ----------
        location : tuple<minx,miny,maxx,maxy>
            The bounding box limiting the features to retrieve.
        query : owslib.fes.OgcExpression
            OGC filter expression to use for searching. This can contain any
            combination of filter elements defined in owslib.fes. The query
            should use the fields provided in `get_fields()`. Note that not
            all fields are currently supported as a search parameter.
        sort_by : owslib.fes.SortBy, optional
            List of properties to sort by.
        return_fields : list<str> or tuple<str> or set<str>
            A list of fields to be returned in the output data. This should
            be a subset of the fields provided in `get_fields()`. Note that
            not all fields are currently supported as return fields.
        max_features : int
            Limit the maximum number of features to request.

        Returns
        -------
        pandas.core.frame.DataFrame
            DataFrame containing the output of the search query.

        Raises
        ------
        pydov.util.errors.InvalidSearchParameterError
            When not one of `location` or `query` is provided.

        pydov.util.errors.InvalidFieldError
            When at least one of the fields in `return_fields` is unknown.

            When a field that is only accessible as return field is used as
            a query parameter.

            When a field that can only be used as a query parameter is used as
            a return field.

        pydov.util.errors.FeatureOverflowError
            When the number of features to be returned is equal to the
            maxFeatures limit of the WFS server.

        AttributeError
            When the argument supplied as return_fields is not a list,
            tuple or set.

        """
<<<<<<< HEAD
        fts = self._search(location=location, query=query, sort_by=sort_by,
                           return_fields=return_fields)
=======
        fts = self._search(location=location, query=query,
                           return_fields=return_fields,
                           max_features=max_features)
>>>>>>> 5518cd2a

        interpretaties = self._type.from_wfs(
            fts, self.__wfs_namespace)

        df = pd.DataFrame(
            data=self._type.to_df_array(interpretaties, return_fields),
            columns=self._type.get_field_names(return_fields))
        return df


class QuartairStratigrafieSearch(AbstractSearch):
    """Search class to retrieve the interpretation for Quartair
    stratigrafie"""

    __wfs_schema = None
    __wfs_namespace = None
    __md_metadata = None
    __fc_featurecatalogue = None
    __xsd_schemas = None

    def __init__(self, objecttype=QuartairStratigrafie):
        """Initialisation.

        Parameters
        ----------
        objecttype : subclass of pydov.types.abstract.AbstractDovType
            Reference to a class representing the QuartairStratigrafie type.
            Optional: defaults to the QuartairStratigrafie type containing
            the fields described in the documentation.

        """
        super(QuartairStratigrafieSearch, self).__init__(
            'interpretaties:quartaire_stratigrafie', objecttype)

    def _init_namespace(self):
        """Initialise the WFS namespace associated with the layer."""
        if QuartairStratigrafieSearch.__wfs_namespace is None:
            QuartairStratigrafieSearch.__wfs_namespace = self._get_namespace()

    def _init_fields(self):
        """Initialise the fields and their metadata available in this search
        class."""
        if self._fields is None:
            if QuartairStratigrafieSearch.__wfs_schema is None:
                QuartairStratigrafieSearch.__wfs_schema = self._get_schema()

            if QuartairStratigrafieSearch.__md_metadata is None:
                QuartairStratigrafieSearch.__md_metadata = \
                    self._get_remote_metadata()

            if QuartairStratigrafieSearch.__fc_featurecatalogue is None:
                csw_url = self._get_csw_base_url()
                fc_uuid = owsutil.get_featurecatalogue_uuid(
                    QuartairStratigrafieSearch.__md_metadata)

                QuartairStratigrafieSearch.__fc_featurecatalogue = \
                    owsutil.get_remote_featurecatalogue(csw_url, fc_uuid)

            if QuartairStratigrafieSearch.__xsd_schemas is None:
                QuartairStratigrafieSearch.__xsd_schemas = \
                    self._get_remote_xsd_schemas()

            fields = self._build_fields(
                QuartairStratigrafieSearch.__wfs_schema,
                QuartairStratigrafieSearch.__fc_featurecatalogue,
                QuartairStratigrafieSearch.__xsd_schemas)

            for field in fields.values():
                if field['name'] not in self._type.get_field_names(
                        include_wfs_injected=True):
                    self._type.fields.append(
                        _WfsInjectedField(name=field['name'],
                                          datatype=field['type']))

            self._fields = self._build_fields(
                QuartairStratigrafieSearch.__wfs_schema,
                QuartairStratigrafieSearch.__fc_featurecatalogue,
                QuartairStratigrafieSearch.__xsd_schemas)

<<<<<<< HEAD
    def search(self, location=None, query=None,
               sort_by=None, return_fields=None):
=======
    def search(self, location=None, query=None, return_fields=None,
               max_features=None):
>>>>>>> 5518cd2a
        """Search for interpretations of Quartair stratigrafie.

        Provide either `location` or `query`.
        When `return_fields` is None, all fields are returned.

        Parameters
        ----------
        location : pydov.util.location.AbstractLocationFilter or
                    owslib.fes.BinaryLogicOpType<AbstractLocationFilter> or
                    owslib.fes.UnaryLogicOpType<AbstractLocationFilter>
            Location filter limiting the features to retrieve. Can either be a
            single instance of a subclass of AbstractLocationFilter, or a
            combination using And, Or, Not of AbstractLocationFilters.
        query : owslib.fes.OgcExpression
            OGC filter expression to use for searching. This can contain any
            combination of filter elements defined in owslib.fes. The query
            should use the fields provided in `get_fields()`. Note that not
            all fields are currently supported as a search parameter.
        sort_by : owslib.fes.SortBy, optional
            List of properties to sort by.
        return_fields : list<str> or tuple<str> or set<str>
            A list of fields to be returned in the output data. This should
            be a subset of the fields provided in `get_fields()`. Note that
            not all fields are currently supported as return fields.
        max_features : int
            Limit the maximum number of features to request.

        Returns
        -------
        pandas.core.frame.DataFrame
            DataFrame containing the output of the search query.

        Raises
        ------
        pydov.util.errors.InvalidSearchParameterError
            When not one of `location` or `query` is provided.

        pydov.util.errors.InvalidFieldError
            When at least one of the fields in `return_fields` is unknown.

            When a field that is only accessible as return field is used as
            a query parameter.

            When a field that can only be used as a query parameter is used as
            a return field.

        pydov.util.errors.FeatureOverflowError
            When the number of features to be returned is equal to the
            maxFeatures limit of the WFS server.

        AttributeError
            When the argument supplied as return_fields is not a list,
            tuple or set.

        """
<<<<<<< HEAD
        fts = self._search(location=location, query=query, sort_by=sort_by,
                           return_fields=return_fields)
=======
        fts = self._search(location=location, query=query,
                           return_fields=return_fields,
                           max_features=max_features)
>>>>>>> 5518cd2a

        interpretaties = self._type.from_wfs(fts, self.__wfs_namespace)

        df = pd.DataFrame(
            data=self._type.to_df_array(interpretaties, return_fields),
            columns=self._type.get_field_names(return_fields))
        return df<|MERGE_RESOLUTION|>--- conflicted
+++ resolved
@@ -80,13 +80,8 @@
                 InformeleStratigrafieSearch.__fc_featurecatalogue,
                 InformeleStratigrafieSearch.__xsd_schemas)
 
-<<<<<<< HEAD
     def search(self, location=None, query=None, sort_by=None,
-               return_fields=None):
-=======
-    def search(self, location=None, query=None, return_fields=None,
-               max_features=None):
->>>>>>> 5518cd2a
+               return_fields=None, max_features=None):
         """Search for boreholes (Boring). Provide either `location` or `query`.
         When `return_fields` is None, all fields are returned.
 
@@ -223,13 +218,8 @@
                 FormeleStratigrafieSearch.__fc_featurecatalogue,
                 FormeleStratigrafieSearch.__xsd_schemas)
 
-<<<<<<< HEAD
-    def search(self, location=None, query=None,
-               sort_by=None, return_fields=None):
-=======
-    def search(self, location=None, query=None, return_fields=None,
-               max_features=None):
->>>>>>> 5518cd2a
+    def search(self, location=None, query=None, sort_by=None,
+               return_fields=None, max_features=None):
         """Search for boreholes (Boring). Provide either `location` or `query`.
         When `return_fields` is None, all fields are returned.
 
@@ -369,13 +359,8 @@
                 HydrogeologischeStratigrafieSearch.__fc_featurecatalogue,
                 HydrogeologischeStratigrafieSearch.__xsd_schemas)
 
-<<<<<<< HEAD
-    def search(self, location=None, query=None,
-               sort_by=None, return_fields=None):
-=======
-    def search(self, location=None, query=None, return_fields=None,
-               max_features=None):
->>>>>>> 5518cd2a
+    def search(self, location=None, query=None, sort_by=None,
+               return_fields=None, max_features=None):
         """Search for hydrogeological interpretations. Provide either
         `location` or `query`. When `return_fields` is None, all fields
         are returned.
@@ -430,14 +415,9 @@
             tuple or set.
 
         """
-<<<<<<< HEAD
         fts = self._search(location=location, query=query, sort_by=sort_by,
-                           return_fields=return_fields)
-=======
-        fts = self._search(location=location, query=query,
                            return_fields=return_fields,
                            max_features=max_features)
->>>>>>> 5518cd2a
 
         interpretaties = self._type.from_wfs(
             fts, self.__wfs_namespace)
@@ -520,13 +500,8 @@
                 LithologischeBeschrijvingenSearch.__fc_featurecatalogue,
                 LithologischeBeschrijvingenSearch.__xsd_schemas)
 
-<<<<<<< HEAD
-    def search(self, location=None, query=None,
-               sort_by=None, return_fields=None):
-=======
-    def search(self, location=None, query=None, return_fields=None,
-               max_features=None):
->>>>>>> 5518cd2a
+    def search(self, location=None, query=None, sort_by=None,
+               return_fields=None, max_features=None):
         """Search for 'lithologische beschrijvingen'. Provide either
         `location` or `query`. When `return_fields` is None, all fields
         are returned.
@@ -581,14 +556,9 @@
             tuple or set.
 
         """
-<<<<<<< HEAD
         fts = self._search(location=location, query=query, sort_by=sort_by,
-                           return_fields=return_fields)
-=======
-        fts = self._search(location=location, query=query,
                            return_fields=return_fields,
                            max_features=max_features)
->>>>>>> 5518cd2a
 
         interpretaties = self._type.from_wfs(
             fts, self.__wfs_namespace)
@@ -671,13 +641,8 @@
                 GecodeerdeLithologieSearch.__fc_featurecatalogue,
                 GecodeerdeLithologieSearch.__xsd_schemas)
 
-<<<<<<< HEAD
-    def search(self, location=None, query=None,
-               sort_by=None, return_fields=None):
-=======
-    def search(self, location=None, query=None, return_fields=None,
-               max_features=None):
->>>>>>> 5518cd2a
+    def search(self, location=None, query=None, sort_by=None,
+               return_fields=None, max_features=None):
         """Search for 'gecodeerde lithologie'. Provide either
         `location` or `query`. When `return_fields` is None, all fields
         are returned.
@@ -732,14 +697,9 @@
             tuple or set.
 
         """
-<<<<<<< HEAD
         fts = self._search(location=location, query=query, sort_by=sort_by,
-                           return_fields=return_fields)
-=======
-        fts = self._search(location=location, query=query,
                            return_fields=return_fields,
                            max_features=max_features)
->>>>>>> 5518cd2a
 
         interpretaties = self._type.from_wfs(
             fts, self.__wfs_namespace)
@@ -822,13 +782,8 @@
                 GeotechnischeCoderingSearch.__fc_featurecatalogue,
                 GeotechnischeCoderingSearch.__xsd_schemas)
 
-<<<<<<< HEAD
-    def search(self, location=None, query=None,
-               sort_by=None, return_fields=None):
-=======
-    def search(self, location=None, query=None, return_fields=None,
-               max_features=None):
->>>>>>> 5518cd2a
+    def search(self, location=None, query=None, sort_by=None,
+               return_fields=None, max_features=None):
         """Search for 'geotechnische_codering'. Provide either
         `location` or `query`. When `return_fields` is None, all fields
         are returned.
@@ -879,14 +834,9 @@
             tuple or set.
 
         """
-<<<<<<< HEAD
         fts = self._search(location=location, query=query, sort_by=sort_by,
-                           return_fields=return_fields)
-=======
-        fts = self._search(location=location, query=query,
                            return_fields=return_fields,
                            max_features=max_features)
->>>>>>> 5518cd2a
 
         interpretaties = self._type.from_wfs(
             fts, self.__wfs_namespace)
@@ -966,13 +916,9 @@
                 QuartairStratigrafieSearch.__fc_featurecatalogue,
                 QuartairStratigrafieSearch.__xsd_schemas)
 
-<<<<<<< HEAD
-    def search(self, location=None, query=None,
-               sort_by=None, return_fields=None):
-=======
-    def search(self, location=None, query=None, return_fields=None,
+    def search(self, location=None, query=None, sort_by=None,
+               return_fields=None,
                max_features=None):
->>>>>>> 5518cd2a
         """Search for interpretations of Quartair stratigrafie.
 
         Provide either `location` or `query`.
@@ -1028,14 +974,9 @@
             tuple or set.
 
         """
-<<<<<<< HEAD
         fts = self._search(location=location, query=query, sort_by=sort_by,
-                           return_fields=return_fields)
-=======
-        fts = self._search(location=location, query=query,
                            return_fields=return_fields,
                            max_features=max_features)
->>>>>>> 5518cd2a
 
         interpretaties = self._type.from_wfs(fts, self.__wfs_namespace)
 
