--- conflicted
+++ resolved
@@ -249,11 +249,7 @@
                 'type': custom_field['type'],
                 'definition': custom_field['definition'],
                 'notnull': custom_field['notnull'],
-<<<<<<< HEAD
-                'cost': 10
-=======
                 'cost': 1
->>>>>>> 7852a713
             }
             fields[field['name']] = field
 
